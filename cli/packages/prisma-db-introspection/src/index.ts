--- conflicted
+++ resolved
@@ -1,7 +1,3 @@
 export { Introspector } from './Introspector'
-<<<<<<< HEAD
 
-export { PostgresConnector } from './connectors/PostgresConnector'
-=======
-export { PostgresConnector } from './connectors/PostgresConnector'
->>>>>>> 04371151
+export { PostgresConnector } from './connectors/PostgresConnector'