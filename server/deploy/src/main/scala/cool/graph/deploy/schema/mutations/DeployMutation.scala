--- conflicted
+++ resolved
@@ -1,10 +1,10 @@
 package cool.graph.deploy.schema.mutations
 
 import cool.graph.deploy.database.persistence.{MigrationPersistence, ProjectPersistence}
-import cool.graph.deploy.migration.validation.{SchemaError, SchemaErrors, SchemaSyntaxValidator}
 import cool.graph.deploy.migration._
 import cool.graph.deploy.migration.inference.{InvalidGCValue, MigrationStepsInferrer, RelationDirectiveNeeded, SchemaInferrer}
 import cool.graph.deploy.migration.migrator.Migrator
+import cool.graph.deploy.migration.validation.{SchemaError, SchemaSyntaxValidator}
 import cool.graph.shared.models.{Migration, MigrationStep, Project, Schema}
 import org.scalactic.{Bad, Good}
 import sangria.parser.QueryParser
@@ -12,26 +12,18 @@
 import scala.collection.Seq
 import scala.concurrent.{ExecutionContext, Future}
 
-// todo should the deploy mutation work with schemas only?
 case class DeployMutation(
     args: DeployMutationInput,
     project: Project,
-<<<<<<< HEAD
     schemaInferrer: SchemaInferrer,
     migrationStepsInferrer: MigrationStepsInferrer,
     schemaMapper: SchemaMapper,
-=======
-    nextProjectInferrer: NextProjectInferer,
-    migrationStepsProposer: MigrationStepsProposer,
-    renameInferer: RenameInferer,
->>>>>>> 5e6772f8
     migrationPersistence: MigrationPersistence,
     projectPersistence: ProjectPersistence,
     migrator: Migrator
 )(
     implicit ec: ExecutionContext
 ) extends Mutation[DeployMutationPayload] {
-  import cool.graph.util.or.OrExtensions._
 
   val graphQlSdl   = QueryParser.parse(args.types).get
   val validator    = SchemaSyntaxValidator(args.types)
@@ -53,11 +45,11 @@
   }
 
   private def performDeployment: Future[MutationSuccess[DeployMutationPayload]] = {
-<<<<<<< HEAD
-    schemaInferrer.infer(project.schema, graphQlSdl) match {
+    val schemaMapping = schemaMapper.createMapping(graphQlSdl)
+
+    schemaInferrer.infer(project.schema, schemaMapping, graphQlSdl) match {
       case Good(inferredNextSchema) =>
-        val schemaMapping = schemaMapper.createMapping(graphQlSdl)
-        val steps         = migrationStepsInferrer.infer(project.schema, inferredNextSchema, schemaMapping)
+        val steps = migrationStepsInferrer.infer(project.schema, inferredNextSchema, schemaMapping)
 
         handleProjectUpdate().flatMap(_ =>
           handleMigration(inferredNextSchema, steps).map { migration =>
@@ -68,18 +60,6 @@
                 schemaErrors
               ))
         })
-=======
-    val renames = renameInferer.infer(graphQlSdl)
-    nextProjectInferrer.infer(baseProject = project, renames, graphQlSdl) match {
-      case Good(inferredProject) =>
-        val nextProject    = inferredProject.copy(secrets = args.secrets)
-        val migrationSteps = migrationStepsProposer.propose(project, nextProject, renames)
-        val migration      = Migration(nextProject.id, 0, hasBeenApplied = false, migrationSteps) // how to get to the revision...?
-
-        handleMigration(nextProject, migrationSteps).map { migration =>
-          MutationSuccess(DeployMutationPayload(args.clientMutationId, nextProject, migration, schemaErrors))
-        }
->>>>>>> 5e6772f8
 
       case Bad(err) =>
         Future.successful {
