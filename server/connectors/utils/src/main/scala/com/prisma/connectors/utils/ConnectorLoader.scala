--- conflicted
+++ resolved
@@ -19,24 +19,14 @@
     val databaseConfig = config.databases.head
 
     (databaseConfig.connector, databaseConfig.active) match {
-<<<<<<< HEAD
       case ("mysql", true)                     => MySqlApiConnector(databaseConfig, drivers(SupportedDrivers.MYSQL), config.isPrototype)
       case ("mysql", false)                    => sys.error("There is not passive mysql deploy connector yet!")
       case ("postgres", isActive)              => PostgresApiConnector(databaseConfig, drivers(SupportedDrivers.POSTGRES), isActive, config.isPrototype)
       case ("sqlite", _) if config.isPrototype => SQLiteApiConnectorNative(databaseConfig, config.isPrototype)
-      case ("sqlite", true)                    => SQLiteApiConnector(databaseConfig, isPrototype = config.isPrototype)
+      case ("sqlite", true)                    => SQLiteApiConnector(databaseConfig, drivers(SupportedDrivers.SQLITE), isPrototype = config.isPrototype)
       case ("sqlite", false)                   => sys.error("There is no passive sqlite deploy connector yet!")
       case ("mongo", _)                        => MongoApiConnector(databaseConfig)
       case (conn, _)                           => sys.error(s"Unknown connector $conn")
-=======
-      case ("mysql", true)        => MySqlApiConnector(databaseConfig, drivers(SupportedDrivers.MYSQL), config.isPrototype)
-      case ("mysql", false)       => sys.error("There is not passive mysql deploy connector yet!")
-      case ("postgres", isActive) => PostgresApiConnector(databaseConfig, drivers(SupportedDrivers.POSTGRES), isActive, config.isPrototype)
-      case ("sqlite", true)       => SQLiteApiConnector(databaseConfig, drivers(SupportedDrivers.SQLITE), isPrototype = config.isPrototype)
-      case ("sqlite", false)      => sys.error("There is no passive sqlite deploy connector yet!")
-      case ("mongo", _)           => MongoApiConnector(databaseConfig)
-      case (conn, _)              => sys.error(s"Unknown connector $conn")
->>>>>>> 72f48729
     }
   }
 
