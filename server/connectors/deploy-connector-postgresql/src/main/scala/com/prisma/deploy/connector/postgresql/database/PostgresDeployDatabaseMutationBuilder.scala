package com.prisma.deploy.connector.postgresql.database

import java.sql.PreparedStatement

import com.prisma.shared.models.TypeIdentifier.TypeIdentifier
import com.prisma.shared.models._
import slick.dbio.DBIOAction
import slick.jdbc.PostgresProfile.api._

object PostgresDeployDatabaseMutationBuilder {

  def createClientDatabaseForProject(projectId: String) = {

    val createFunction = SimpleDBIO[Unit] { x =>
      val query                             = s"""CREATE OR REPLACE FUNCTION "$projectId".raise_exception(text)""" + """RETURNS void as $$
                                                     BEGIN
                                                        RAISE EXCEPTION '%', $1;
                                                     END;
                                                     $$ Language plpgsql;"""
      val functionInsert: PreparedStatement = x.connection.prepareStatement(query)
      functionInsert.execute()
    }

    DBIO.seq(
      sqlu"""CREATE SCHEMA "#$projectId";""",
      sqlu"""CREATE TABLE "#$projectId"."_RelayId" (
            "id" VARCHAR (25) NOT NULL,
            "stableModelIdentifier" VARCHAR (25) NOT NULL,
             PRIMARY KEY ("id"))""",
      createFunction
    )
  }

  def truncateProjectTables(project: Project) = {
    val listTableNames: List[String] =
      project.models.flatMap(model => model.fields.collect { case field if field.isScalar && field.isList => s"${model.dbName}_${field.dbName}" })

    val tables = Vector("_RelayId") ++ project.models.map(_.dbName) ++ project.relations.map(_.relationTableName) ++ listTableNames

    DBIO.seq(tables.map(name => sqlu"""TRUNCATE TABLE  "#${project.id}"."#$name" CASCADE """): _*)
  }

  def deleteProjectDatabase(projectId: String) = sqlu"""DROP SCHEMA IF EXISTS "#$projectId" CASCADE"""

  def dropTable(projectId: String, tableName: String)                              = sqlu"""DROP TABLE "#$projectId"."#$tableName""""
  def dropScalarListTable(projectId: String, modelName: String, fieldName: String) = sqlu"""DROP TABLE "#$projectId"."#${modelName}_#${fieldName}""""

  def createTable(projectId: String, name: String, nameOfIdField: String) = {

    sqlu"""CREATE TABLE "#$projectId"."#$name"
    ("#$nameOfIdField" VARCHAR (25) NOT NULL,
    PRIMARY KEY ("#$nameOfIdField")
    )"""
  }

  def createScalarListTable(projectId: String, model: Model, fieldName: String, typeIdentifier: TypeIdentifier) = {
    val sqlType = sqlTypeForScalarTypeIdentifier(typeIdentifier)
    sqlu"""CREATE TABLE "#$projectId"."#${model.dbName}_#$fieldName"
    ("nodeId" VARCHAR (25) NOT NULL REFERENCES "#$projectId"."#${model.dbName}" ("#${model.dbNameOfIdField_!}"),
    "position" INT NOT NULL,
    "value" #$sqlType NOT NULL,
    PRIMARY KEY ("nodeId", "position")
    )"""
  }

  def updateScalarListType(projectId: String, modelName: String, fieldName: String, typeIdentifier: TypeIdentifier) = {
    val sqlType = sqlTypeForScalarTypeIdentifier(typeIdentifier)
    sqlu"""ALTER TABLE "#$projectId"."#${modelName}_#${fieldName}" DROP INDEX "value", CHANGE COLUMN "value" "value" #$sqlType, ADD INDEX "value" ("value" ASC)"""
  }

  def renameScalarListTable(projectId: String, modelName: String, fieldName: String, newModelName: String, newFieldName: String) = {
    sqlu"""ALTER TABLE "#$projectId"."#${modelName}_#${fieldName}" RENAME TO "#${newModelName}_#${newFieldName}""""
  }

  def renameTable(projectId: String, name: String, newName: String) = sqlu"""ALTER TABLE "#$projectId"."#$name" RENAME TO "#$newName";"""

  def createColumn(projectId: String,
                   tableName: String,
                   columnName: String,
                   isRequired: Boolean,
                   isUnique: Boolean,
                   isList: Boolean,
                   typeIdentifier: TypeIdentifier.TypeIdentifier) = {

    val sqlType    = sqlTypeForScalarTypeIdentifier(typeIdentifier)
    val nullString = if (isRequired) "NOT NULL" else "NULL"
    val uniqueAction = isUnique match {
      case true  => sqlu"""CREATE UNIQUE INDEX "#$projectId.#$tableName.#$columnName._UNIQUE" ON "#$projectId"."#$tableName"("#$columnName" ASC);"""
      case false => DBIOAction.successful(())
    }

    val addColumn = sqlu"""ALTER TABLE "#$projectId"."#$tableName" ADD COLUMN "#$columnName" #$sqlType #$nullString"""

    DBIOAction.seq(addColumn, uniqueAction)
  }

  def deleteColumn(projectId: String, tableName: String, columnName: String) = {
    sqlu"""ALTER TABLE "#$projectId"."#$tableName" DROP COLUMN "#$columnName""""
  }

  def updateColumn(projectId: String,
                   tableName: String,
                   oldColumnName: String,
                   newColumnName: String,
                   newIsRequired: Boolean,
                   newIsList: Boolean,
                   newTypeIdentifier: TypeIdentifier) = {
    val nulls   = if (newIsRequired) { "SET NOT NULL" } else { "DROP NOT NULL" }
    val sqlType = sqlTypeForScalarTypeIdentifier(newTypeIdentifier)
    val renameIfNecessary =
      if (oldColumnName != newColumnName) sqlu"""ALTER TABLE "#$projectId"."#$tableName" RENAME COLUMN "#$oldColumnName" TO "#$newColumnName""""
      else DBIOAction.successful(())

    DBIOAction.seq(
      sqlu"""ALTER TABLE "#$projectId"."#$tableName" ALTER COLUMN "#$oldColumnName" TYPE #$sqlType""",
      sqlu"""ALTER TABLE "#$projectId"."#$tableName" ALTER COLUMN "#$oldColumnName" #$nulls""",
      renameIfNecessary
    )
  }

  def addUniqueConstraint(projectId: String, tableName: String, columnName: String, typeIdentifier: TypeIdentifier, isList: Boolean) = {
    sqlu"""CREATE UNIQUE INDEX "#$projectId.#$tableName.#$columnName._UNIQUE" ON "#$projectId"."#$tableName"("#$columnName" ASC);"""
  }

  def removeUniqueConstraint(projectId: String, tableName: String, columnName: String) = {
    sqlu"""DROP INDEX "#$projectId"."#$projectId.#$tableName.#$columnName._UNIQUE""""
  }

  def createRelationTable(projectId: String, relationTableName: String, modelA: Model, modelB: Model) = {

    val tableCreate = sqlu"""CREATE TABLE "#$projectId"."#$relationTableName" (
    "id" CHAR(25)  NOT NULL,
    PRIMARY KEY ("id"),
    "A" VARCHAR (25)  NOT NULL,
    "B" VARCHAR (25)  NOT NULL,
    FOREIGN KEY ("A") REFERENCES "#$projectId"."#${modelA.dbName}"("#${modelA.dbNameOfIdField_!}") ON DELETE CASCADE,
    FOREIGN KEY ("B") REFERENCES "#$projectId"."#${modelB.dbName}"("#${modelA.dbNameOfIdField_!}") ON DELETE CASCADE)
    ;"""

    val indexCreate = sqlu"""CREATE UNIQUE INDEX "#${relationTableName}_AB_unique" on  "#$projectId"."#$relationTableName" ("A" ASC, "B" ASC)"""
    val indexA      = sqlu"""CREATE INDEX "#${relationTableName}_A" on  "#$projectId"."#$relationTableName" ("A" ASC)"""
    val indexB      = sqlu"""CREATE INDEX "#${relationTableName}_B" on  "#$projectId"."#$relationTableName" ("B" ASC)"""

    DBIOAction.seq(tableCreate, indexCreate, indexA, indexB)
  }

<<<<<<< HEAD
  def createRelationColumn(projectId: String, model: Model, field: Option[RelationField], references: Model, column: String) = {
=======
  def createRelationColumn(projectId: String, model: Model, references: Model, column: String) = {
>>>>>>> fc45b20a
    val sqlType    = sqlTypeForScalarTypeIdentifier(TypeIdentifier.GraphQLID)
    val isRequired = false //field.exists(_.isRequired)
    val nullString = if (isRequired) "NOT NULL" else "NULL"
    val addColumn  = sqlu"""ALTER TABLE "#$projectId"."#${model.dbName}" ADD COLUMN "#$column" #$sqlType #$nullString
                            REFERENCES "#$projectId"."#${references.dbName}"(#${references.dbNameOfIdField_!}) ON DELETE SET NULL;"""
    addColumn
  }

  private def sqlTypeForScalarTypeIdentifier(typeIdentifier: TypeIdentifier): String = {
    typeIdentifier match {
      case TypeIdentifier.String    => "text"
      case TypeIdentifier.Boolean   => "boolean"
      case TypeIdentifier.Int       => "int"
      case TypeIdentifier.Float     => "Decimal(65,30)"
      case TypeIdentifier.GraphQLID => "varchar (25)"
      case TypeIdentifier.Enum      => "text"
      case TypeIdentifier.Json      => "text"
      case TypeIdentifier.DateTime  => "timestamp (3)"
      case TypeIdentifier.Relation  => sys.error("Relation is not a scalar type. Are you trying to create a db column for a relation?")
    }
  }

}<|MERGE_RESOLUTION|>--- conflicted
+++ resolved
@@ -144,11 +144,7 @@
     DBIOAction.seq(tableCreate, indexCreate, indexA, indexB)
   }
 
-<<<<<<< HEAD
-  def createRelationColumn(projectId: String, model: Model, field: Option[RelationField], references: Model, column: String) = {
-=======
   def createRelationColumn(projectId: String, model: Model, references: Model, column: String) = {
->>>>>>> fc45b20a
     val sqlType    = sqlTypeForScalarTypeIdentifier(TypeIdentifier.GraphQLID)
     val isRequired = false //field.exists(_.isRequired)
     val nullString = if (isRequired) "NOT NULL" else "NULL"
