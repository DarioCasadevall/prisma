use actix_web::{http::Method, server, App, HttpRequest, Json, Responder};
use lazy_static::lazy_static;
use std::env;

#[macro_use]
extern crate prost_derive;

mod ast;
mod context;
mod cursor_condition;
mod data_resolvers;
mod ordering;
mod protobuf;
mod req_handlers;
mod schema;

use context::PrismaContext;
use prisma_common::error::Error;
use req_handlers::{GraphQlBody, GraphQlRequestHandler, PrismaRequest, RequestHandler};

<<<<<<< HEAD
struct GraphQl {}
=======
lazy_static! {
    pub static ref CONTEXT: PrismaContext = PrismaContext::new();
    pub static ref REQ_HANDLER: GraphQlRequestHandler = GraphQlRequestHandler;

    // FIXME(katharina): Deduplicate from lib.rs -> separate prisma-core (lib pkg) and prisma (bin pkg)
    pub static ref SERVER_ROOT: String = env::var("SERVER_ROOT").unwrap_or_else(|_| String::from("."));
}
>>>>>>> c85c9ccb

fn handler((json, req): (Json<Option<GraphQlBody>>, HttpRequest)) -> impl Responder {
    let req: PrismaRequest<GraphQlBody> = (json.clone().unwrap(), req).into();
    REQ_HANDLER.handle(req, &CONTEXT);

    // todo return values
    ""
}

fn main() {
    env::set_var("RUST_LOG", "actix_web=debug");
    env::set_var("RUST_BACKTRACE", "1");
    env_logger::init();

    let ast = schema::load_schema();
    println!("{:#?}", ast);

    let sys = actix::System::new("prisma");

    server::new(|| App::new().resource("/", |r| r.method(Method::POST).with(handler)))
        .bind("127.0.0.1:8000")
        .unwrap()
        .start();

    println!("Started http server: 127.0.0.1:8000");
    let _ = sys.run();
}<|MERGE_RESOLUTION|>--- conflicted
+++ resolved
@@ -8,27 +8,68 @@
 mod ast;
 mod context;
 mod cursor_condition;
-mod data_resolvers;
+mod data_resolver;
+mod database_executor;
+mod database_mutaction_executor;
+mod node_selector;
 mod ordering;
 mod protobuf;
+mod query_builder;
 mod req_handlers;
 mod schema;
+use prisma_common::{config::PrismaConfig, error::Error};
+use protobuf::{ProtoBufEnvelope, ProtoBufInterface};
+use std::{fs::File, slice};
+
+lazy_static! {
+    pub static ref PBI: ProtoBufInterface = ProtoBufInterface::new(&CONFIG);
+    pub static ref SERVER_ROOT: String = env::var("SERVER_ROOT").unwrap_or_else(|_| String::from("."));
+    pub static ref CONFIG: PrismaConfig = {
+        let path = format!("{}/prisma-rs/config/prisma.yml", *SERVER_ROOT);
+        serde_yaml::from_reader(File::open(path).unwrap()).unwrap()
+    };
+}
+
+macro_rules! data_interface {
+    ($($function:ident),*) => (
+        pub trait ExternalInterface {
+            $(
+                fn $function(&self, payload: &mut [u8]) -> Vec<u8>;
+            )*
+        }
+
+        $(
+            #[no_mangle]
+            pub unsafe extern "C" fn $function(data: *mut u8, len: usize) -> *mut ProtoBufEnvelope {
+                let payload = slice::from_raw_parts_mut(data, len);
+                let response_payload = PBI.$function(payload);
+
+                ProtoBufEnvelope::from(response_payload).into_boxed_ptr()
+            }
+        )*
+    )
+}
+
+data_interface!(
+    get_node_by_where,
+    get_nodes,
+    get_related_nodes,
+    get_scalar_list_values_by_node_ids,
+    execute_raw,
+    count_by_model,
+    count_by_table
+);
 
 use context::PrismaContext;
-use prisma_common::error::Error;
 use req_handlers::{GraphQlBody, GraphQlRequestHandler, PrismaRequest, RequestHandler};
 
-<<<<<<< HEAD
-struct GraphQl {}
-=======
 lazy_static! {
     pub static ref CONTEXT: PrismaContext = PrismaContext::new();
     pub static ref REQ_HANDLER: GraphQlRequestHandler = GraphQlRequestHandler;
 
     // FIXME(katharina): Deduplicate from lib.rs -> separate prisma-core (lib pkg) and prisma (bin pkg)
-    pub static ref SERVER_ROOT: String = env::var("SERVER_ROOT").unwrap_or_else(|_| String::from("."));
+    // pub static ref SERVER_ROOT: String = env::var("SERVER_ROOT").unwrap_or_else(|_| String::from("."));
 }
->>>>>>> c85c9ccb
 
 fn handler((json, req): (Json<Option<GraphQlBody>>, HttpRequest)) -> impl Responder {
     let req: PrismaRequest<GraphQlBody> = (json.clone().unwrap(), req).into();
