use crate::{utilities, PrismaResult};
use graphql_parser::query;
use prisma_models::{SchemaRef, SchemaTemplate};
use serde::Serialize;
use serde_json;
use std::{
    fs::File,
    io::{Read, Write},
    process::{Command, Stdio},
};

pub enum ValidationError {
    #[allow(dead_code)]
    EverythingIsBroken,
    #[allow(dead_code)]
    Problematic(String),
    #[allow(dead_code)]
    Duplicate(String),
}

// todo: Return crate::error errors, removing the above?
pub trait Validatable {
    fn validate(&self, doc: &query::Document) -> Result<(), ValidationError>;
}

impl Validatable for SchemaRef {
    fn validate(&self, _: &query::Document) -> Result<(), ValidationError> {
        // It's not really ok 😭
        Ok(())
    }
}

pub fn load_schema(db_name: String) -> PrismaResult<SchemaRef> {
<<<<<<< HEAD
    let schema = load_schema_from_env().or(load_datamodel_file())?;
    debug!("Loaded schema:\n{}", schema);
=======
    let schema_json = load_schema_from_env().or_else(|_| load_datamodel_file())?;
    Ok(serde_json::from_str::<SchemaTemplate>(&schema_json)?.build(db_name))
}

pub fn load_schema_from_env() -> PrismaResult<String> {
    debug!("Trying to load schema from env...");

    utilities::get_env("PRISMA_SCHEMA_JSON").and_then(|schema| {
        let bytes = base64::decode(&schema)?;
        let schema_json = String::from_utf8(bytes)?;
        debug!("Loaded schema from env.");

        Ok(schema_json)
    })
}

pub fn load_datamodel_file() -> PrismaResult<String> {
    debug!("Trying to load schema from file...");

    let path = utilities::get_env("PRISMA_SCHEMA_PATH")?;
    let mut f = File::open(path)?;
    let mut schema = String::new();

    f.read_to_string(&mut schema)?;
>>>>>>> 6bef5340

    #[derive(Serialize)]
    #[serde(rename_all = "camelCase")]
    struct SchemaJson {
        data_model: String,
    }

    let schema_inferrer = utilities::get_env("SCHEMA_INFERRER_PATH")?;
    let mut child = Command::new(schema_inferrer)
        .stdin(Stdio::piped())
        .stdout(Stdio::piped())
        .spawn()?;

    let child_in = child.stdin.as_mut().unwrap();
    let json = serde_json::to_string(&SchemaJson { data_model: schema })?;

    child_in.write_all(json.as_bytes()).expect("Failed to write to stdin");

    let output = child.wait_with_output()?;
    let inferred = String::from_utf8(output.stdout)?;
<<<<<<< HEAD
    dbg!(&inferred);

    Ok(serde_json::from_str::<SchemaTemplate>(&inferred)?.build(db_name))
}

pub fn load_schema_from_env() -> PrismaResult<String> {
    debug!("Trying to load schema from env...");
    utilities::get_env("PRISMA_SCHEMA").and_then(|schema| {
        let bytes = base64::decode(&schema).unwrap();
        Ok(String::from_utf8(bytes)?)
    })
}

pub fn load_datamodel_file() -> PrismaResult<String> {
    debug!("Trying to load schema from file...");
    let path = utilities::get_env("PRISMA_SCHEMA_PATH")?;
    let mut f = File::open(path)?;
    let mut schema = String::new();

    f.read_to_string(&mut schema)?;

    Ok(schema)
=======

    debug!("Loaded schema from file.");
    Ok(inferred)
>>>>>>> 6bef5340
}<|MERGE_RESOLUTION|>--- conflicted
+++ resolved
@@ -31,10 +31,6 @@
 }
 
 pub fn load_schema(db_name: String) -> PrismaResult<SchemaRef> {
-<<<<<<< HEAD
-    let schema = load_schema_from_env().or(load_datamodel_file())?;
-    debug!("Loaded schema:\n{}", schema);
-=======
     let schema_json = load_schema_from_env().or_else(|_| load_datamodel_file())?;
     Ok(serde_json::from_str::<SchemaTemplate>(&schema_json)?.build(db_name))
 }
@@ -59,7 +55,6 @@
     let mut schema = String::new();
 
     f.read_to_string(&mut schema)?;
->>>>>>> 6bef5340
 
     #[derive(Serialize)]
     #[serde(rename_all = "camelCase")]
@@ -80,32 +75,7 @@
 
     let output = child.wait_with_output()?;
     let inferred = String::from_utf8(output.stdout)?;
-<<<<<<< HEAD
-    dbg!(&inferred);
-
-    Ok(serde_json::from_str::<SchemaTemplate>(&inferred)?.build(db_name))
-}
-
-pub fn load_schema_from_env() -> PrismaResult<String> {
-    debug!("Trying to load schema from env...");
-    utilities::get_env("PRISMA_SCHEMA").and_then(|schema| {
-        let bytes = base64::decode(&schema).unwrap();
-        Ok(String::from_utf8(bytes)?)
-    })
-}
-
-pub fn load_datamodel_file() -> PrismaResult<String> {
-    debug!("Trying to load schema from file...");
-    let path = utilities::get_env("PRISMA_SCHEMA_PATH")?;
-    let mut f = File::open(path)?;
-    let mut schema = String::new();
-
-    f.read_to_string(&mut schema)?;
-
-    Ok(schema)
-=======
 
     debug!("Loaded schema from file.");
     Ok(inferred)
->>>>>>> 6bef5340
 }