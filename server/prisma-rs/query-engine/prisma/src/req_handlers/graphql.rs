--- conflicted
+++ resolved
@@ -1,6 +1,6 @@
 use super::{PrismaRequest, RequestHandler};
 use crate::{context::PrismaContext, data_model::Validatable, error::PrismaError, PrismaResult};
-use core::{ir, ReadQuery, RootBuilder};
+use core::{ir::Builder, ReadQuery, RootBuilder};
 use graphql_parser as gql;
 use serde::{Deserialize, Serialize};
 use std::collections::HashMap;
@@ -64,12 +64,7 @@
         .read_query_executor
         .execute(&queries)?
         .into_iter()
-<<<<<<< HEAD
         .fold(Builder::new(), |builder, result| builder.add(result))
-=======
-        .map(|r| r.filter()) // FIXME: Remove
-        .fold(ir::Builder::new(), |builder, result| builder.add(result))
->>>>>>> c8740702
         .build();
 
     Ok(json::serialize(ir))
