--- conflicted
+++ resolved
@@ -15,16 +15,10 @@
 import scala.concurrent.ExecutionContext.Implicits.global
 import scala.concurrent.Future
 
-<<<<<<< HEAD
-case class ParentInfo(model: Model, field: Field, id: Id)
 case class CreateMutactionsResult(createMutaction: CreateDataItem,
                                   scalarListMutactions: Vector[ClientSqlMutaction],
                                   nestedMutactions: Seq[ClientSqlMutaction]) {
   def allMutactions: Vector[ClientSqlMutaction] = Vector(createMutaction) ++ scalarListMutactions ++ nestedMutactions
-=======
-case class CreateMutactionsResult(createMutaction: CreateDataItem, nestedMutactions: Seq[ClientSqlMutaction]) {
-  def allMutactions: Vector[ClientSqlMutaction] = Vector(createMutaction) ++ nestedMutactions
->>>>>>> a8d72edc
 }
 
 case class SqlMutactions(dataResolver: DataResolver) {
@@ -49,7 +43,12 @@
 
     val createMutaction = getCreateMutaction(model, args, id)
     val relationToParent = where.map { selector =>
-      AddDataItemToManyRelation(project = project, fromModel = selector.model, fromField = selector.field, fromId = selector.fieldValueAsString, toId = id, toIdAlreadyInDB = false)
+      AddDataItemToManyRelation(project = project,
+                                fromModel = selector.model,
+                                fromField = selector.field,
+                                fromId = selector.fieldValueAsString,
+                                toId = id,
+                                toIdAlreadyInDB = false)
     }
 
     val nested = getMutactionsForNestedMutation(model, args, fromId = id)
@@ -127,8 +126,8 @@
       val outerWhere = NodeSelector(model, field, GraphQLIdGCValue(fromId))
       //add where trigger and relation trigger generate Where's out of the nested mutation
       getMutactionsForWhereChecks(subModel, nestedMutation) ++
-      getMutactionsForConnectionChecks(subModel, nestedMutation, outerWhere) ++
-      getMutactionsForNestedCreateMutation(subModel, nestedMutation, outerWhere) ++
+        getMutactionsForConnectionChecks(subModel, nestedMutation, outerWhere) ++
+        getMutactionsForNestedCreateMutation(subModel, nestedMutation, outerWhere) ++
         getMutactionsForNestedConnectMutation(nestedMutation, outerWhere) ++
         getMutactionsForNestedDisconnectMutation(nestedMutation, outerWhere) ++
         getMutactionsForNestedDeleteMutation(nestedMutation, outerWhere) ++
@@ -139,16 +138,16 @@
   }
 
   def getMutactionsForWhereChecks(subModel: Model, nestedMutation: NestedMutation): Seq[ClientSqlMutaction] = {
-     nestedMutation.updates.map(update => VerifyWhere(project, update.where))++
-      nestedMutation.deletes.map(delete => VerifyWhere(project, delete.where))++
-      nestedMutation.connects.map(connect => VerifyWhere(project, connect.where))++
+    nestedMutation.updates.map(update => VerifyWhere(project, update.where)) ++
+      nestedMutation.deletes.map(delete => VerifyWhere(project, delete.where)) ++
+      nestedMutation.connects.map(connect => VerifyWhere(project, connect.where)) ++
       nestedMutation.disconnects.map(disconnect => VerifyWhere(project, disconnect.where))
   }
 
   def getMutactionsForConnectionChecks(subModel: Model, nestedMutation: NestedMutation, outerWhere: NodeSelector): Seq[ClientSqlMutaction] = {
-    nestedMutation.updates.map(update => VerifyWhere(project, update.where))++
-      nestedMutation.deletes.map(delete => VerifyWhere(project, delete.where))++
-      nestedMutation.connects.map(connect => VerifyWhere(project, connect.where))++
+    nestedMutation.updates.map(update => VerifyWhere(project, update.where)) ++
+      nestedMutation.deletes.map(delete => VerifyWhere(project, delete.where)) ++
+      nestedMutation.connects.map(connect => VerifyWhere(project, connect.where)) ++
       nestedMutation.disconnects.map(disconnect => VerifyWhere(project, disconnect.where))
   }
 
