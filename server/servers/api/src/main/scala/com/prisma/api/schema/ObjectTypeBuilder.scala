--- conflicted
+++ resolved
@@ -8,11 +8,7 @@
 import com.prisma.api.schema.CustomScalarTypes.{DateTimeType, JsonType, UUIDType}
 import com.prisma.gc_values._
 import com.prisma.shared.models
-<<<<<<< HEAD
 import com.prisma.shared.models.ApiConnectorCapability.EmbeddedScalarListsCapability
-=======
-import com.prisma.shared.models.TypeIdentifier.{Cuid, UUID}
->>>>>>> e3845932
 import com.prisma.shared.models.{Field => _, _}
 import com.prisma.util.coolArgs.GCAnyConverter
 import sangria.schema.{Field => SangriaField, _}
@@ -258,10 +254,7 @@
     extractQueryArgumentsFromContext(model, ctx, isSubscriptionFilter = true)
   }
 
-<<<<<<< HEAD
   private def extractQueryArgumentsFromContext(model: Model, ctx: Context[_, Unit], isSubscriptionFilter: Boolean): QueryArguments = {
-=======
-  private def extractQueryArgumentsFromContext(model: Model, ctx: Context[_, Unit], isSubscriptionFilter: Boolean): Option[QueryArguments] = {
     def convertCursorToGcValue(s: String) = {
       model.idField_!.typeIdentifier match {
         case TypeIdentifier.Cuid => CuidGCValue(s)
@@ -270,7 +263,6 @@
         case x                   => sys.error(s"This must not happen. $x is not a valid type identifier for an id field.")
       }
     }
->>>>>>> e3845932
     val rawFilterOpt: Option[Map[String, Any]] = ctx.argOpt[Map[String, Any]]("where")
     val filterOpt                              = rawFilterOpt.map(generateFilterElement(_, model, isSubscriptionFilter))
     val skipOpt                                = ctx.argOpt[Int]("skip")
